--- conflicted
+++ resolved
@@ -181,11 +181,7 @@
 				//Do random operations in one of the transactions and commit.
 				//Either do all sets in locations without existing data or all clears in locations with data.
 				for (int i = 0;
-<<<<<<< HEAD
-				     i < g_random->randomInt(self->minOperationsPerTransaction, self->maxOperationsPerTransaction + 1);
-=======
 				     i < deterministicRandom()->randomInt(self->minOperationsPerTransaction, self->maxOperationsPerTransaction + 1);
->>>>>>> dc59f63d
 				     i++) {
 					if( randomSets ) {
 						for( int j = 0; j < 5; j++) {
